from graphene_federation import build_schema

from .account.schema import AccountMutations, AccountQueries
from .app.schema import AppMutations, AppQueries
from .attribute.schema import AttributeMutations, AttributeQueries
<<<<<<< HEAD
=======
from .channel.schema import ChannelMutations, ChannelQueries
>>>>>>> 8d3b4a50
from .checkout.schema import CheckoutMutations, CheckoutQueries
from .core.schema import CoreMutations, CoreQueries
from .csv.schema import CsvMutations, CsvQueries
from .discount.schema import DiscountMutations, DiscountQueries
from .giftcard.schema import GiftCardMutations, GiftCardQueries
from .invoice.schema import InvoiceMutations
from .menu.schema import MenuMutations, MenuQueries
from .meta.schema import MetaMutations
from .order.schema import OrderMutations, OrderQueries
from .page.schema import PageMutations, PageQueries
from .payment.schema import PaymentMutations, PaymentQueries
from .plugins.schema import PluginsMutations, PluginsQueries
from .product.schema import ProductMutations, ProductQueries
from .shipping.schema import ShippingMutations, ShippingQueries
from .shop.schema import ShopMutations, ShopQueries
from .translations.schema import TranslationQueries
from .warehouse.schema import StockQueries, WarehouseMutations, WarehouseQueries
from .webhook.schema import WebhookMutations, WebhookQueries


class Query(
    AccountQueries,
    AppQueries,
    AttributeQueries,
<<<<<<< HEAD
=======
    ChannelQueries,
>>>>>>> 8d3b4a50
    CheckoutQueries,
    CoreQueries,
    CsvQueries,
    DiscountQueries,
    PluginsQueries,
    GiftCardQueries,
    MenuQueries,
    OrderQueries,
    PageQueries,
    PaymentQueries,
    ProductQueries,
    ShippingQueries,
    ShopQueries,
    StockQueries,
    TranslationQueries,
    WarehouseQueries,
    WebhookQueries,
):
    pass


class Mutation(
    AccountMutations,
    AppMutations,
    AttributeMutations,
<<<<<<< HEAD
=======
    ChannelMutations,
>>>>>>> 8d3b4a50
    CheckoutMutations,
    CoreMutations,
    CsvMutations,
    DiscountMutations,
    PluginsMutations,
    GiftCardMutations,
    InvoiceMutations,
    MenuMutations,
    MetaMutations,
    OrderMutations,
    PageMutations,
    PaymentMutations,
    ProductMutations,
    ShippingMutations,
    ShopMutations,
    WarehouseMutations,
    WebhookMutations,
):
    pass


schema = build_schema(Query, mutation=Mutation)<|MERGE_RESOLUTION|>--- conflicted
+++ resolved
@@ -3,10 +3,7 @@
 from .account.schema import AccountMutations, AccountQueries
 from .app.schema import AppMutations, AppQueries
 from .attribute.schema import AttributeMutations, AttributeQueries
-<<<<<<< HEAD
-=======
 from .channel.schema import ChannelMutations, ChannelQueries
->>>>>>> 8d3b4a50
 from .checkout.schema import CheckoutMutations, CheckoutQueries
 from .core.schema import CoreMutations, CoreQueries
 from .csv.schema import CsvMutations, CsvQueries
@@ -31,10 +28,7 @@
     AccountQueries,
     AppQueries,
     AttributeQueries,
-<<<<<<< HEAD
-=======
     ChannelQueries,
->>>>>>> 8d3b4a50
     CheckoutQueries,
     CoreQueries,
     CsvQueries,
@@ -60,10 +54,7 @@
     AccountMutations,
     AppMutations,
     AttributeMutations,
-<<<<<<< HEAD
-=======
     ChannelMutations,
->>>>>>> 8d3b4a50
     CheckoutMutations,
     CoreMutations,
     CsvMutations,
