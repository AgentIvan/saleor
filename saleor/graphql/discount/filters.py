--- conflicted
+++ resolved
@@ -13,7 +13,7 @@
 
 
 def filter_status(
-        qs: VoucherQueryset, _, value: List[DiscountStatusEnum]
+    qs: VoucherQueryset, _, value: List[DiscountStatusEnum]
 ) -> VoucherQueryset:
     if not value:
         return qs
@@ -39,7 +39,7 @@
 
 
 def filter_discount_type(
-        qs: VoucherQueryset, _, value: List[VoucherDiscountType]
+    qs: VoucherQueryset, _, value: List[VoucherDiscountType]
 ) -> VoucherQueryset:
     if value:
         query = Q()
@@ -84,16 +84,8 @@
 
 
 class VoucherFilter(django_filters.FilterSet):
-<<<<<<< HEAD
-    status = ListObjectTypeFilter(
-        input_class=DiscountStatusEnum, method=filter_status)
-    times_used = ObjectTypeFilter(
-        input_class=IntRangeInput, method=filter_times_used
-    )
-=======
-    status = EnumFilter(input_class=DiscountStatusEnum, method=filter_status)
+    status = ListObjectTypeFilter(input_class=DiscountStatusEnum, method=filter_status)
     times_used = ObjectTypeFilter(input_class=IntRangeInput, method=filter_times_used)
->>>>>>> de5784be
 
     discount_type = ListObjectTypeFilter(
         input_class=VoucherDiscountType, method=filter_discount_type
@@ -107,12 +99,7 @@
 
 
 class SaleFilter(django_filters.FilterSet):
-<<<<<<< HEAD
-    status = ListObjectTypeFilter(
-        input_class=DiscountStatusEnum, method=filter_status)
-=======
-    status = ObjectTypeFilter(input_class=DiscountStatusEnum, method=filter_status)
->>>>>>> de5784be
+    status = ListObjectTypeFilter(input_class=DiscountStatusEnum, method=filter_status)
     sale_type = ObjectTypeFilter(
         input_class=DiscountValueTypeEnum, method=filter_sale_type
     )
