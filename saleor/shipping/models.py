from typing import TYPE_CHECKING, List, Union

from django.conf import settings
from django.db import models
from django.db.models import OuterRef, Q, Subquery
from django_countries.fields import CountryField
from django_measurement.models import MeasurementField
from django_prices.models import MoneyField
from measurement.measures import Weight
from prices import Money

from ..channel.models import Channel
from ..core.models import ModelWithMetadata
from ..core.permissions import ShippingPermissions
from ..core.utils.translations import TranslationProxy
from ..core.weight import (
    WeightUnits,
    convert_weight,
    get_default_weight_unit,
    zero_weight,
)
from . import ShippingMethodType
from .zip_codes import check_shipping_method_for_zip_code

if TYPE_CHECKING:
    # flake8: noqa
    from ..checkout.models import Checkout
    from ..order.models import Order


def _applicable_weight_based_methods(weight, qs):
    """Return weight based shipping methods that are applicable for the total weight."""
    qs = qs.weight_based()
    min_weight_matched = Q(minimum_order_weight__lte=weight)
    no_weight_limit = Q(maximum_order_weight__isnull=True)
    max_weight_matched = Q(maximum_order_weight__gte=weight)
    return qs.filter(min_weight_matched & (no_weight_limit | max_weight_matched))


def _applicable_price_based_methods(price: Money, qs):
    """Return price based shipping methods that are applicable for the given total."""
    qs_shipping_method = qs.price_based()

    price_based = Q(shipping_method_id__in=qs_shipping_method)
    min_price_matched = Q(minimum_order_price_amount__lte=price.amount)
    no_price_limit = Q(maximum_order_price_amount__isnull=True)
    max_price_matched = Q(maximum_order_price_amount__gte=price.amount)

    applicable_price_based_methods = ShippingMethodChannelListing.objects.filter(
        price_based & min_price_matched & (no_price_limit | max_price_matched)
    ).values_list("shipping_method__id", flat=True)
    return qs_shipping_method.filter(id__in=applicable_price_based_methods)


def _get_weight_type_display(min_weight, max_weight):
    default_unit = get_default_weight_unit()

    if min_weight.unit != default_unit:
        min_weight = convert_weight(min_weight, default_unit)
    if max_weight and max_weight.unit != default_unit:
        max_weight = convert_weight(max_weight, default_unit)

    if max_weight is None:
        return ("%(min_weight)s and up" % {"min_weight": min_weight},)
    return "%(min_weight)s to %(max_weight)s" % {
        "min_weight": min_weight,
        "max_weight": max_weight,
    }


class ShippingZone(ModelWithMetadata):
    name = models.CharField(max_length=100)
    countries = CountryField(multiple=True, default=[], blank=True)
    default = models.BooleanField(default=False)

    def __str__(self):
        return self.name

    class Meta:
        permissions = (
            (ShippingPermissions.MANAGE_SHIPPING.codename, "Manage shipping."),
        )


class ShippingMethodQueryset(models.QuerySet):
    def price_based(self):
        return self.filter(type=ShippingMethodType.PRICE_BASED)

    def weight_based(self):
        return self.filter(type=ShippingMethodType.WEIGHT_BASED)

    @staticmethod
    def applicable_shipping_methods_by_channel(shipping_methods, channel_id):
        query = ShippingMethodChannelListing.objects.filter(
            shipping_method=OuterRef("pk"), channel_id=channel_id
        ).values_list("price_amount")
        return shipping_methods.annotate(price_amount=Subquery(query)).order_by(
            "price_amount"
        )

    def exclude_shipping_methods_for_excluded_products(
        self, qs, product_ids: List[int]
    ):
        """Exclude the ShippingMethods which have excluded given products."""
        return qs.exclude(excluded_products__id__in=product_ids)

    def applicable_shipping_methods(
        self, price: Money, channel_id, weight, country_code, product_ids=None
    ):
        """Return the ShippingMethods that can be used on an order with shipment.

        It is based on the given country code, and by shipping methods that are
        applicable to the given price, weight and products.
        """
        qs = self.filter(
            shipping_zone__countries__contains=country_code,
            channel_listings__currency=price.currency,
            channel_listings__channel_id=channel_id,
        )
        qs = self.applicable_shipping_methods_by_channel(qs, channel_id)
        qs = qs.prefetch_related("shipping_zone")

        # Products IDs are used to exclude shipping methods that may be not applicable
        # to some of these products, based on exclusion rules defined in shipping method
        # instances.
        if product_ids:
            qs = self.exclude_shipping_methods_for_excluded_products(qs, product_ids)

        price_based_methods = _applicable_price_based_methods(price, qs)
        weight_based_methods = _applicable_weight_based_methods(weight, qs)
        shipping_methods = price_based_methods | weight_based_methods

        return shipping_methods

    def applicable_shipping_methods_for_instance(
        self,
        instance: Union["Checkout", "Order"],
        channel_id,
        price: Money,
        country_code=None,
        lines=None,
    ):
<<<<<<< HEAD
        if not instance.shipping_address:
            return None
        lines = instance.lines.prefetch_related("variant__product").all()
        instance_product_ids = set(lines.values_list("variant__product", flat=True))

        applicable_methods = self.applicable_shipping_methods(
            price=price,
            channel_id=channel_id,
            weight=instance.get_total_weight(),  # FIXME: optimize get_total_weight
            country_code=country_code or instance.shipping_address.country.code,
            product_ids=instance_product_ids,
        ).prefetch_related("zip_code_rules")

        excluded_methods_by_zip_code = []
        for method in applicable_methods:
            if check_shipping_method_for_zip_code(instance.shipping_address, method):
                excluded_methods_by_zip_code.append(method.pk)
        if excluded_methods_by_zip_code:
            return applicable_methods.exclude(pk__in=excluded_methods_by_zip_code)
        return applicable_methods
=======
        if not country_code:
            # TODO: country_code should come from argument
            country_code = instance.shipping_address.country.code  # type: ignore
        return self.applicable_shipping_methods(
            price=price,
            channel_id=channel_id,
            weight=instance.get_total_weight(lines),
            country_code=country_code,
        )
>>>>>>> e6ed4515


class ShippingMethod(ModelWithMetadata):
    name = models.CharField(max_length=100)
    type = models.CharField(max_length=30, choices=ShippingMethodType.CHOICES)
    shipping_zone = models.ForeignKey(
        ShippingZone, related_name="shipping_methods", on_delete=models.CASCADE
    )
    minimum_order_weight = MeasurementField(
        measurement=Weight,
        unit_choices=WeightUnits.CHOICES,
        default=zero_weight,
        blank=True,
        null=True,
    )
    maximum_order_weight = MeasurementField(
        measurement=Weight, unit_choices=WeightUnits.CHOICES, blank=True, null=True
    )
    excluded_products = models.ManyToManyField(
        "product.Product", blank=True
    )  # type: ignore
    maximum_delivery_days = models.PositiveIntegerField(null=True, blank=True)
    minimum_delivery_days = models.PositiveIntegerField(null=True, blank=True)

    objects = ShippingMethodQueryset.as_manager()
    translated = TranslationProxy()

    class Meta:
        ordering = ("pk",)

    def __str__(self):
        return self.name

    def __repr__(self):
        if self.type == ShippingMethodType.PRICE_BASED:
            return "ShippingMethod(type=%s)" % (self.type,)
        return "ShippingMethod(type=%s weight_range=(%s)" % (
            self.type,
            _get_weight_type_display(
                self.minimum_order_weight, self.maximum_order_weight
            ),
        )


class ShippingMethodZipCodeRule(models.Model):
    shipping_method = models.ForeignKey(
        ShippingMethod, on_delete=models.CASCADE, related_name="zip_code_rules"
    )
    start = models.CharField(max_length=32)
    end = models.CharField(max_length=32, blank=True, null=True)

    class Meta:
        unique_together = ("shipping_method", "start", "end")


class ShippingMethodChannelListing(models.Model):
    shipping_method = models.ForeignKey(
        ShippingMethod,
        null=False,
        blank=False,
        related_name="channel_listings",
        on_delete=models.CASCADE,
    )
    channel = models.ForeignKey(
        Channel,
        null=False,
        blank=False,
        related_name="shipping_method_listings",
        on_delete=models.CASCADE,
    )
    minimum_order_price_amount = models.DecimalField(
        max_digits=settings.DEFAULT_MAX_DIGITS,
        decimal_places=settings.DEFAULT_DECIMAL_PLACES,
        default=0,
        blank=True,
        null=True,
    )
    minimum_order_price = MoneyField(
        amount_field="minimum_order_price_amount", currency_field="currency"
    )
    currency = models.CharField(max_length=settings.DEFAULT_CURRENCY_CODE_LENGTH,)
    maximum_order_price_amount = models.DecimalField(
        max_digits=settings.DEFAULT_MAX_DIGITS,
        decimal_places=settings.DEFAULT_DECIMAL_PLACES,
        blank=True,
        null=True,
    )
    maximum_order_price = MoneyField(
        amount_field="maximum_order_price_amount", currency_field="currency"
    )
    price = MoneyField(amount_field="price_amount", currency_field="currency")
    price_amount = models.DecimalField(
        max_digits=settings.DEFAULT_MAX_DIGITS,
        decimal_places=settings.DEFAULT_DECIMAL_PLACES,
        default=0,
    )

    def get_total(self):
        return self.price

    class Meta:
        unique_together = [["shipping_method", "channel"]]
        ordering = ("pk",)


class ShippingMethodTranslation(models.Model):
    language_code = models.CharField(max_length=10)
    name = models.CharField(max_length=255, null=True, blank=True)
    shipping_method = models.ForeignKey(
        ShippingMethod, related_name="translations", on_delete=models.CASCADE
    )

    class Meta:
        unique_together = (("language_code", "shipping_method"),)<|MERGE_RESOLUTION|>--- conflicted
+++ resolved
@@ -140,16 +140,21 @@
         country_code=None,
         lines=None,
     ):
-<<<<<<< HEAD
         if not instance.shipping_address:
             return None
-        lines = instance.lines.prefetch_related("variant__product").all()
-        instance_product_ids = set(lines.values_list("variant__product", flat=True))
-
+        if not country_code:
+            # TODO: country_code should come from argument
+            country_code = instance.shipping_address.country.code  # type: ignore
+        if lines is None:
+            # TODO: lines should comes from args in get_valid_shipping_methods_for_order
+            lines = instance.lines.prefetch_related("variant__product").all()
+            instance_product_ids = set(lines.values_list("variant__product", flat=True))
+        else:
+            instance_product_ids = {line.product.id for line in lines}
         applicable_methods = self.applicable_shipping_methods(
             price=price,
             channel_id=channel_id,
-            weight=instance.get_total_weight(),  # FIXME: optimize get_total_weight
+            weight=instance.get_total_weight(lines),
             country_code=country_code or instance.shipping_address.country.code,
             product_ids=instance_product_ids,
         ).prefetch_related("zip_code_rules")
@@ -161,17 +166,6 @@
         if excluded_methods_by_zip_code:
             return applicable_methods.exclude(pk__in=excluded_methods_by_zip_code)
         return applicable_methods
-=======
-        if not country_code:
-            # TODO: country_code should come from argument
-            country_code = instance.shipping_address.country.code  # type: ignore
-        return self.applicable_shipping_methods(
-            price=price,
-            channel_id=channel_id,
-            weight=instance.get_total_weight(lines),
-            country_code=country_code,
-        )
->>>>>>> e6ed4515
 
 
 class ShippingMethod(ModelWithMetadata):
