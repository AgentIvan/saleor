--- conflicted
+++ resolved
@@ -118,11 +118,7 @@
             self.stdout.write(msg)
         for msg in create_orders(20):
             self.stdout.write(msg)
-<<<<<<< HEAD
-        for msg in set_homepage_collection():
-=======
         for msg in create_page():
->>>>>>> 8d3b4a50
             self.stdout.write(msg)
         for msg in create_menus():
             self.stdout.write(msg)
