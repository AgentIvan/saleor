--- conflicted
+++ resolved
@@ -8,11 +8,7 @@
 
 from ...attribute.models import Attribute
 from ...core.utils import build_absolute_uri
-<<<<<<< HEAD
-from ...warehouse.models import Warehouse
-=======
 from . import ProductExportFields
->>>>>>> 8d3b4a50
 
 if TYPE_CHECKING:
     # flake8: noqa
