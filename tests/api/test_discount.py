import graphene
import pytest

<<<<<<< HEAD
import graphene
from django.shortcuts import reverse
=======
>>>>>>> 04a15be2
from saleor.discount import DiscountValueType, VoucherType
from saleor.graphql.discount.enums import (
    DiscountValueTypeEnum, VoucherTypeEnum)

from tests.api.utils import assert_read_only_mode, get_graphql_content


def test_voucher_query(staff_api_client, voucher, permission_manage_discounts):
    query = """
    query vouchers {
        vouchers(first: 1) {
            edges {
                node {
                    type
                    name
                    code
                    usageLimit
                    used
                    startDate
                    discountValueType
                    discountValue
                }
            }
        }
    }
    """
    response = staff_api_client.post_graphql(
        query, permissions=[permission_manage_discounts])
    content = get_graphql_content(response)
    data = content['data']['vouchers']['edges'][0]['node']
    assert data['type'] == voucher.type.upper()
    assert data['name'] == voucher.name
    assert data['code'] == voucher.code
    assert data['usageLimit'] == voucher.usage_limit
    assert data['used'] == voucher.used
    assert data['startDate'] == voucher.start_date.isoformat()
    assert data['discountValueType'] == voucher.discount_value_type.upper()
    assert data['discountValue'] == voucher.discount_value


def test_sale_query(staff_api_client, sale, permission_manage_discounts):
    query = """
        query sales {
            sales(first: 1) {
                edges {
                    node {
                        type
                        name
                        value
                        startDate
                    }
                }
            }
        }
        """
    response = staff_api_client.post_graphql(
        query, permissions=[permission_manage_discounts])
    content = get_graphql_content(response)
    data = content['data']['sales']['edges'][0]['node']
    assert data['type'] == sale.type.upper()
    assert data['name'] == sale.name
    assert data['value'] == sale.value
    assert data['startDate'] == sale.start_date.isoformat()


def test_create_voucher(staff_api_client, permission_manage_discounts):
    query = """
    mutation  voucherCreate(
        $type: VoucherTypeEnum, $name: String, $code: String,
        $discountValueType: DiscountValueTypeEnum,
        $discountValue: Decimal, $minAmountSpent: Decimal) {
            voucherCreate(input: {
            name: $name, type: $type, code: $code,
            discountValueType: $discountValueType, discountValue: $discountValue,
            minAmountSpent: $minAmountSpent}) {
                errors {
                    field
                    message
                }
                voucher {
                    type
                    minAmountSpent {
                        amount
                    }
                    name
                    code
                    discountValueType
                }
            }
        }
    """
    variables = {
        'name': 'test voucher',
        'type': VoucherTypeEnum.VALUE.name,
        'code': 'testcode123',
        'discountValueType': DiscountValueTypeEnum.FIXED.name,
        'discountValue': 10.12,
        'minAmountSpent': 1.12}

    response = staff_api_client.post_graphql(
        query, variables, permissions=[permission_manage_discounts])
    assert_read_only_mode(response)


def test_update_voucher(
        staff_api_client, voucher, permission_manage_discounts):
    query = """
    mutation  voucherUpdate($code: String,
        $discountValueType: DiscountValueTypeEnum, $id: ID!) {
            voucherUpdate(id: $id, input: {
                code: $code, discountValueType: $discountValueType}) {
                errors {
                    field
                    message
                }
                voucher {
                    code
                    discountValueType
                }
            }
        }
    """
    # Set discount value type to 'fixed' and change it in mutation
    voucher.discount_value_type = DiscountValueType.FIXED
    voucher.save()
    assert voucher.code != 'testcode123'
    variables = {
        'id': graphene.Node.to_global_id('Voucher', voucher.id),
        'code': 'testcode123',
        'discountValueType': DiscountValueTypeEnum.PERCENTAGE.name}

    response = staff_api_client.post_graphql(
        query, variables, permissions=[permission_manage_discounts])
    assert_read_only_mode(response)


def test_voucher_delete_mutation(
        staff_api_client, voucher, permission_manage_discounts):
    query = """
        mutation DeleteVoucher($id: ID!) {
            voucherDelete(id: $id) {
                voucher {
                    name
                    id
                }
                errors {
                    field
                    message
                }
              }
            }
    """
    variables = {'id': graphene.Node.to_global_id('Voucher', voucher.id)}

    response = staff_api_client.post_graphql(
        query, variables, permissions=[permission_manage_discounts])
    assert_read_only_mode(response)


def test_create_sale(staff_api_client, permission_manage_discounts):
    query = """
    mutation  saleCreate(
        $type: DiscountValueTypeEnum, $name: String, $value: Decimal) {
            saleCreate(input: {name: $name, type: $type, value: $value}) {
                errors {
                    field
                    message
                }
                sale {
                    type
                    name
                    value
                }
            }
        }
    """
    variables = {
        'name': 'test sale',
        'type': DiscountValueTypeEnum.FIXED.name,
        'value': '10.12'}
    response = staff_api_client.post_graphql(
        query, variables, permissions=[permission_manage_discounts])
    assert_read_only_mode(response)


def test_update_sale(staff_api_client, sale, permission_manage_discounts):
    query = """
    mutation  saleUpdate($type: DiscountValueTypeEnum, $id: ID!) {
            saleUpdate(id: $id, input: {type: $type}) {
                errors {
                    field
                    message
                }
                sale {
                    type
                }
            }
        }
    """
    # Set discount value type to 'fixed' and change it in mutation
    sale.type = DiscountValueType.FIXED
    sale.save()
    variables = {
        'id': graphene.Node.to_global_id('Sale', sale.id),
        'type': DiscountValueTypeEnum.PERCENTAGE.name}

    response = staff_api_client.post_graphql(
        query, variables, permissions=[permission_manage_discounts])
    assert_read_only_mode(response)


def test_sale_delete_mutation(
        staff_api_client, sale, permission_manage_discounts):
    query = """
        mutation DeleteSale($id: ID!) {
            saleDelete(id: $id) {
                sale {
                    name
                    id
                }
                errors {
                    field
                    message
                }
              }
            }
    """
    variables = {'id': graphene.Node.to_global_id('Sale', sale.id)}

    response = staff_api_client.post_graphql(
        query, variables, permissions=[permission_manage_discounts])
    assert_read_only_mode(response)


def test_validate_voucher(
        voucher, staff_api_client, permission_manage_discounts):
    query = """
    mutation  voucherUpdate(
        $id: ID!, $type: VoucherTypeEnum) {
            voucherUpdate(
            id: $id, input: {type: $type}) {
                errors {
                    field
                    message
                }
            }
        }
    """
    # apparently can't do so via pytest parametrize
    # as it parses VoucherTypeEnum into str format
    fields = (
        (VoucherTypeEnum.CATEGORY, 'categories'),
        (VoucherTypeEnum.PRODUCT, 'products'),
        (VoucherTypeEnum.COLLECTION, 'collections'))
    staff_api_client.user.user_permissions.add(permission_manage_discounts)
    for voucher_type, field_name in fields:
        variables = {
            'type': voucher_type.name,
            'id': graphene.Node.to_global_id('Voucher', voucher.id)}
        response = staff_api_client.post_graphql(query, variables)
        assert_read_only_mode(response)<|MERGE_RESOLUTION|>--- conflicted
+++ resolved
@@ -1,12 +1,6 @@
 import graphene
-import pytest
-
-<<<<<<< HEAD
-import graphene
-from django.shortcuts import reverse
-=======
->>>>>>> 04a15be2
-from saleor.discount import DiscountValueType, VoucherType
+
+from saleor.discount import DiscountValueType
 from saleor.graphql.discount.enums import (
     DiscountValueTypeEnum, VoucherTypeEnum)
 
