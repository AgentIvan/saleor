import pytest

import graphene
from django.template.defaultfilters import slugify
from saleor.graphql.product.types import (
    AttributeTypeEnum, AttributeValueType, resolve_attribute_value_type)
from saleor.graphql.product.utils import attributes_to_hstore
from saleor.product.models import Attribute, AttributeValue, Category
from tests.api.utils import get_graphql_content

from .utils import assert_read_only_mode


def test_attributes_to_hstore(product, color_attribute):
    color_value = color_attribute.values.first()

    # test transforming slugs of existing attributes to IDs
    input_data = [{
        'slug': color_attribute.slug, 'value': color_value.slug}]
    attrs_qs = product.product_type.product_attributes.all()
    ids = attributes_to_hstore(input_data, attrs_qs)
    assert str(color_attribute.pk) in ids
    assert ids[str(color_attribute.pk)] == str(color_value.pk)

    # test creating a new attribute value
    input_data = [{
        'slug': color_attribute.slug, 'value': 'Space Grey'}]
    ids = attributes_to_hstore(input_data, attrs_qs)
    new_value = AttributeValue.objects.get(slug='space-grey')
    assert str(color_attribute.pk) in ids
    assert ids[str(color_attribute.pk)] == str(new_value.pk)

    # test passing an attribute that doesn't belong to this product raises
    # an error
    input_data = [{'slug': 'not-an-attribute', 'value': 'not-a-value'}]
    with pytest.raises(ValueError):
        attributes_to_hstore(input_data, attrs_qs)


def test_attributes_query(user_api_client, product):
    attributes = Attribute.objects.prefetch_related('values')
    query = """
    query {
        attributes {
            edges {
                node {
                    id
                    name
                    slug
                    values {
                        id
                        name
                        slug
                    }
                }
            }
        }
    }
    """
    response = user_api_client.post_graphql(query)
    content = get_graphql_content(response)
    attributes_data = content['data']['attributes']['edges']
    assert len(attributes_data) == attributes.count()


def test_attributes_in_category_query(user_api_client, product):
    category = Category.objects.first()
    query = """
    query {
        attributes(inCategory: "%(category_id)s") {
            edges {
                node {
                    id
                    name
                    slug
                    values {
                        id
                        name
                        slug
                    }
                }
            }
        }
    }
    """ % {'category_id': graphene.Node.to_global_id('Category', category.id)}
    response = user_api_client.post_graphql(query)
    content = get_graphql_content(response)
    attributes_data = content['data']['attributes']['edges']
    assert len(attributes_data) == Attribute.objects.count()


CREATE_ATTRIBUTES_QUERY = """
    mutation createAttribute(
        $name: String!, $values: [AttributeValueCreateInput],
        $id: ID!, $type: AttributeTypeEnum!) {
    attributeCreate(
            id: $id, type: $type, input: {name: $name, values: $values}) {
        errors {
            field
            message
        }
        attribute {
            name
            slug
            values {
                name
                slug
            }
        }
        productType {
            id
            name
        }
    }
}
"""


def test_create_attribute_and_attribute_values(
        staff_api_client, permission_manage_products, product_type):
    query = CREATE_ATTRIBUTES_QUERY
    id = graphene.Node.to_global_id('ProductType', product_type.id)

    attribute_name = 'Example name'
    name = 'Value name'
    variables = {
        'name': attribute_name, 'id': id,
        'type': AttributeTypeEnum.PRODUCT.name,
        'values': [{'name': name, 'value': '#1231'}]}
    response = staff_api_client.post_graphql(
        query, variables, permissions=[permission_manage_products])
<<<<<<< HEAD
    assert_read_only_mode(response)
=======
    content = get_graphql_content(response)
    assert not content['data']['attributeCreate']['errors']
    data = content['data']['attributeCreate']
    assert data['attribute']['name'] == attribute_name
    assert data['attribute']['slug'] == slugify(attribute_name)

    assert len(data['attribute']['values']) == 1
    assert data['attribute']['values'][0]['name'] == name
    assert data['attribute']['values'][0]['slug'] == slugify(name)
    attribute = Attribute.objects.get(name=attribute_name)
    assert attribute in product_type.product_attributes.all()
    assert data['productType']['name'] == product_type.name
>>>>>>> 1f3434bd


@pytest.mark.parametrize(
    'name_1, name_2, error_msg', (
        (
            'Red color', 'Red color',
            'Provided values are not unique.'),
        (
            'Red color', 'red color',
            'Provided values are not unique.')))
def test_create_attribute_and_attribute_values_errors(
        staff_api_client, name_1, name_2, error_msg,
        permission_manage_products, product_type):
    query = CREATE_ATTRIBUTES_QUERY
    id = graphene.Node.to_global_id('ProductType', product_type.id)
    variables = {
        'name': 'Example name', 'id': id,
        'type': AttributeTypeEnum.PRODUCT.name,
        'values': [
            {'name': name_1, 'value': '#1231'},
            {'name': name_2, 'value': '#121'}]}
    response = staff_api_client.post_graphql(
        query, variables, permissions=[permission_manage_products])
    assert_read_only_mode(response)


def test_create_variant_attribute(
        staff_api_client, permission_manage_products, product_type):
    product_type.has_variants = True
    product_type.save()

    query = CREATE_ATTRIBUTES_QUERY
    id = graphene.Node.to_global_id('ProductType', product_type.id)
    attribute_name = 'Example name'
    variables = {
        'name': attribute_name, 'id': id,
        'type': AttributeTypeEnum.VARIANT.name, 'values': []}
    response = staff_api_client.post_graphql(
        query, variables, permissions=[permission_manage_products])
    content = get_graphql_content(response)
    assert not content['data']['attributeCreate']['errors']
    attribute = Attribute.objects.get(name=attribute_name)
    assert attribute in product_type.variant_attributes.all()


def test_create_attribute_incorrect_product_type_id(
        staff_api_client, permission_manage_products, product_type):
    query = CREATE_ATTRIBUTES_QUERY
    variables = {
        'name': 'Example name', 'id': 'incorrect-id',
        'type': AttributeTypeEnum.PRODUCT.name, 'values': []}
    response = staff_api_client.post_graphql(
        query, variables, permissions=[permission_manage_products])
    content = get_graphql_content(response)
    errors = content['data']['attributeCreate']['errors']
    assert errors[0]['field'] == 'id'


UPDATE_ATTRIBUTE_QUERY = """
    mutation updateAttribute(
        $id: ID!, $name: String!, $addValues: [AttributeValueCreateInput]!,
        $removeValues: [ID]!) {
    attributeUpdate(
            id: $id,
            input: {
                name: $name, addValues: $addValues,
                removeValues: $removeValues}) {
        errors {
            field
            message
        }
        attribute {
            name
            slug
            values {
                name
                slug
            }
        }
        productType {
            id
            name
        }
    }
}
"""


def test_update_attribute_name(
        staff_api_client, color_attribute, product_type,
        permission_manage_products):
    query = UPDATE_ATTRIBUTE_QUERY
    attribute = color_attribute
    name = 'Wings name'
    id = graphene.Node.to_global_id('Attribute', attribute.id)
    variables = {'name': name, 'id': id, 'addValues': [], 'removeValues': []}
    response = staff_api_client.post_graphql(
        query, variables, permissions=[permission_manage_products])
<<<<<<< HEAD
    assert_read_only_mode(response)
=======
    content = get_graphql_content(response)
    attribute.refresh_from_db()
    data = content['data']['attributeUpdate']
    assert data['attribute']['name'] == name == attribute.name
    assert data['productType']['name'] == attribute.product_type.name
>>>>>>> 1f3434bd


def test_update_attribute_remove_and_add_values(
        staff_api_client, color_attribute, permission_manage_products):
    query = UPDATE_ATTRIBUTE_QUERY
    attribute = color_attribute
    name = 'Wings name'
    attribute_value_name = 'Red Color'
    id = graphene.Node.to_global_id('Attribute', attribute.id)
    attribute_value_id = attribute.values.first().id
    value_id = graphene.Node.to_global_id(
        'AttributeValue', attribute_value_id)
    variables = {
        'name': name, 'id': id,
        'addValues': [{'name': attribute_value_name, 'value': '#1231'}],
        'removeValues': [value_id]}
    response = staff_api_client.post_graphql(
        query, variables, permissions=[permission_manage_products])
    assert_read_only_mode(response)


def test_update_empty_attribute_and_add_values(
        staff_api_client, color_attribute_without_values,
        permission_manage_products):
    query = UPDATE_ATTRIBUTE_QUERY
    attribute = color_attribute_without_values
    name = 'Wings name'
    attribute_value_name = 'Yellow Color'
    id = graphene.Node.to_global_id('Attribute', attribute.id)
    variables = {
        'name': name, 'id': id,
        'addValues': [{'name': attribute_value_name, 'value': '#1231'}],
        'removeValues': []}
    response = staff_api_client.post_graphql(
        query, variables, permissions=[permission_manage_products])
    content = get_graphql_content(response)
    attribute.refresh_from_db()
    assert attribute.values.count() == 1
    assert attribute.values.filter(name=attribute_value_name).exists()


@pytest.mark.parametrize(
    'name_1, name_2, error_msg', (
        (
            'Red color', 'Red color',
            'Provided values are not unique.'),
        (
            'Red color', 'red color',
            'Provided values are not unique.')))
def test_update_attribute_and_add_attribute_values_errors(
        staff_api_client, name_1, name_2, error_msg, color_attribute,
        permission_manage_products):
    query = UPDATE_ATTRIBUTE_QUERY
    attribute = color_attribute
    id = graphene.Node.to_global_id('Attribute', attribute.id)
    variables = {
        'name': 'Example name', 'id': id, 'removeValues': [],
        'addValues': [
            {'name': name_1, 'value': '#1'}, {'name': name_2, 'value': '#2'}]}
    response = staff_api_client.post_graphql(
        query, variables, permissions=[permission_manage_products])
    assert_read_only_mode(response)


def test_update_attribute_and_remove_others_attribute_value(
        staff_api_client, color_attribute, size_attribute,
        permission_manage_products):
    query = UPDATE_ATTRIBUTE_QUERY
    attribute = color_attribute
    id = graphene.Node.to_global_id('Attribute', attribute.id)
    size_attribute = size_attribute.values.first()
    attr_id = graphene.Node.to_global_id(
        'AttributeValue', size_attribute.pk)
    variables = {
        'name': 'Example name', 'id': id, 'slug': 'example-slug',
        'addValues': [], 'removeValues': [attr_id]}
    response = staff_api_client.post_graphql(
        query, variables, permissions=[permission_manage_products])
<<<<<<< HEAD
    assert_read_only_mode(response)
=======
    content = get_graphql_content(response)
    errors = content['data']['attributeUpdate']['errors']
    assert errors
    assert errors[0]['field'] == 'removeValues'
    err_msg = (
        'Value %s does not belong to this attribute.' % str(size_attribute))
    assert errors[0]['message'] == err_msg
>>>>>>> 1f3434bd


def test_delete_attribute(
        staff_api_client, color_attribute, permission_manage_products,
        product_type):
    attribute = color_attribute
    query = """
    mutation deleteAttribute($id: ID!) {
        attributeDelete(id: $id) {
            errors {
                field
                message
            }
            attribute {
                id
            }
            productType {
                name
            }
        }
    }
    """
    id = graphene.Node.to_global_id('Attribute', attribute.id)
    variables = {'id': id}
    response = staff_api_client.post_graphql(
        query, variables, permissions=[permission_manage_products])
<<<<<<< HEAD
    assert_read_only_mode(response)
=======
    content = get_graphql_content(response)
    data = content['data']['attributeDelete']
    assert data['productType']['name'] == attribute.product_type.name
    with pytest.raises(attribute._meta.model.DoesNotExist):
        attribute.refresh_from_db()
>>>>>>> 1f3434bd


CREATE_ATTRIBUTE_VALUE_QUERY = """
    mutation createAttributeValue(
        $attributeId: ID!, $name: String!, $value: String) {
    attributeValueCreate(
        attribute: $attributeId, input: {name: $name, value: $value}) {
        errors {
            field
            message
        }
        attribute {
            values {
                name
            }
        }
        attributeValue {
            name
            type
            slug
            value
        }
    }
}
"""


def test_create_attribute_value(
        staff_api_client, color_attribute, permission_manage_products):
    attribute = color_attribute
    query = CREATE_ATTRIBUTE_VALUE_QUERY
    attribute_id = graphene.Node.to_global_id('Attribute', attribute.id)
    name = 'test name'
    value = 'test-string'
    variables = {'name': name, 'value': value, 'attributeId': attribute_id}
    response = staff_api_client.post_graphql(
        query, variables, permissions=[permission_manage_products])
    assert_read_only_mode(response)


def test_create_attribute_value_not_unique_name(
        staff_api_client, color_attribute, permission_manage_products):
    attribute = color_attribute
    query = CREATE_ATTRIBUTE_VALUE_QUERY
    attribute_id = graphene.Node.to_global_id('Attribute', attribute.id)
    value_name = attribute.values.first().name
    variables = {
        'name': value_name, 'value': 'test-string',
        'attributeId': attribute_id}
    response = staff_api_client.post_graphql(
        query, variables, permissions=[permission_manage_products])
<<<<<<< HEAD
    assert_read_only_mode(response)
=======
    content = get_graphql_content(response)
    data = content['data']['attributeValueCreate']
    assert data['errors']
    assert data['errors'][0]['field'] == 'All'
>>>>>>> 1f3434bd


UPDATE_ATTRIBUTE_VALUE_QUERY = """
mutation updateChoice(
        $id: ID!, $name: String!, $value: String) {
    attributeValueUpdate(
    id: $id, input: {name: $name, value: $value}) {
        errors {
            field
            message
        }
        attributeValue {
            name
            slug
            value
        }
        attribute {
            values {
                name
            }
        }
    }
}
"""


def test_update_attribute_value(
        staff_api_client, pink_attribute_value, permission_manage_products):
    query = UPDATE_ATTRIBUTE_VALUE_QUERY
    value = pink_attribute_value
    id = graphene.Node.to_global_id('AttributeValue', value.id)
    name = 'Crimson name'
    variables = {'name': name, 'value': '#RED', 'id': id}
    response = staff_api_client.post_graphql(
        query, variables, permissions=[permission_manage_products])
    assert_read_only_mode(response)


def test_update_attribute_value_name_not_unique(
        staff_api_client, pink_attribute_value, permission_manage_products):
    query = UPDATE_ATTRIBUTE_VALUE_QUERY
    value = pink_attribute_value.attribute.values.create(
        name='Example Name', slug='example-name', value='#RED')
    id = graphene.Node.to_global_id('AttributeValue', value.id)
    variables = {'name': pink_attribute_value.name, 'value': '#RED', 'id': id}
    response = staff_api_client.post_graphql(
        query, variables, permissions=[permission_manage_products])
<<<<<<< HEAD
    assert_read_only_mode(response)
=======
    content = get_graphql_content(response)
    data = content['data']['attributeValueUpdate']
    assert data['errors']
    assert data['errors'][0]['field'] == 'All'
>>>>>>> 1f3434bd


def test_update_same_attribute_value(
        staff_api_client, pink_attribute_value, permission_manage_products):
    query = UPDATE_ATTRIBUTE_VALUE_QUERY
    value = pink_attribute_value
    id = graphene.Node.to_global_id('AttributeValue', value.id)
    attr_value = '#BLUE'
    variables = {'name': value.name, 'value': attr_value, 'id': id}
    response = staff_api_client.post_graphql(
        query, variables, permissions=[permission_manage_products])
    assert_read_only_mode(response)


def test_delete_attribute_value(
        staff_api_client, color_attribute, pink_attribute_value,
        permission_manage_products):
    value = pink_attribute_value
    value = color_attribute.values.get(name='Red')
    query = """
    mutation updateChoice($id: ID!) {
        attributeValueDelete(id: $id) {
            attributeValue {
                name
                slug
            }
        }
    }
    """
    id = graphene.Node.to_global_id('AttributeValue', value.id)
    variables = {'id': id}
    response = staff_api_client.post_graphql(
        query, variables, permissions=[permission_manage_products])
    assert_read_only_mode(response)


@pytest.mark.parametrize('raw_value, expected_type', [
    ('#0000', AttributeValueType.COLOR),
    ('#FF69B4', AttributeValueType.COLOR),
    ('rgb(255, 0, 0)', AttributeValueType.COLOR),
    ('hsl(0, 100%, 50%)', AttributeValueType.COLOR),
    ('hsla(120,  60%, 70%, 0.3)', AttributeValueType.COLOR),
    ('rgba(100%, 255, 0, 0)', AttributeValueType.COLOR),
    ('http://example.com', AttributeValueType.URL),
    ('https://example.com', AttributeValueType.URL),
    ('ftp://example.com', AttributeValueType.URL),
    ('example.com', AttributeValueType.STRING),
    ('Foo', AttributeValueType.STRING),
    ('linear-gradient(red, yellow)', AttributeValueType.GRADIENT),
    ('radial-gradient(#0000, yellow)', AttributeValueType.GRADIENT),
])
def test_resolve_attribute_value_type(raw_value, expected_type):
    assert resolve_attribute_value_type(raw_value) == expected_type<|MERGE_RESOLUTION|>--- conflicted
+++ resolved
@@ -129,22 +129,7 @@
         'values': [{'name': name, 'value': '#1231'}]}
     response = staff_api_client.post_graphql(
         query, variables, permissions=[permission_manage_products])
-<<<<<<< HEAD
-    assert_read_only_mode(response)
-=======
-    content = get_graphql_content(response)
-    assert not content['data']['attributeCreate']['errors']
-    data = content['data']['attributeCreate']
-    assert data['attribute']['name'] == attribute_name
-    assert data['attribute']['slug'] == slugify(attribute_name)
-
-    assert len(data['attribute']['values']) == 1
-    assert data['attribute']['values'][0]['name'] == name
-    assert data['attribute']['values'][0]['slug'] == slugify(name)
-    attribute = Attribute.objects.get(name=attribute_name)
-    assert attribute in product_type.product_attributes.all()
-    assert data['productType']['name'] == product_type.name
->>>>>>> 1f3434bd
+    assert_read_only_mode(response)
 
 
 @pytest.mark.parametrize(
@@ -184,10 +169,7 @@
         'type': AttributeTypeEnum.VARIANT.name, 'values': []}
     response = staff_api_client.post_graphql(
         query, variables, permissions=[permission_manage_products])
-    content = get_graphql_content(response)
-    assert not content['data']['attributeCreate']['errors']
-    attribute = Attribute.objects.get(name=attribute_name)
-    assert attribute in product_type.variant_attributes.all()
+    assert_read_only_mode(response)
 
 
 def test_create_attribute_incorrect_product_type_id(
@@ -198,9 +180,7 @@
         'type': AttributeTypeEnum.PRODUCT.name, 'values': []}
     response = staff_api_client.post_graphql(
         query, variables, permissions=[permission_manage_products])
-    content = get_graphql_content(response)
-    errors = content['data']['attributeCreate']['errors']
-    assert errors[0]['field'] == 'id'
+    assert_read_only_mode(response)
 
 
 UPDATE_ATTRIBUTE_QUERY = """
@@ -243,15 +223,7 @@
     variables = {'name': name, 'id': id, 'addValues': [], 'removeValues': []}
     response = staff_api_client.post_graphql(
         query, variables, permissions=[permission_manage_products])
-<<<<<<< HEAD
-    assert_read_only_mode(response)
-=======
-    content = get_graphql_content(response)
-    attribute.refresh_from_db()
-    data = content['data']['attributeUpdate']
-    assert data['attribute']['name'] == name == attribute.name
-    assert data['productType']['name'] == attribute.product_type.name
->>>>>>> 1f3434bd
+    assert_read_only_mode(response)
 
 
 def test_update_attribute_remove_and_add_values(
@@ -287,10 +259,7 @@
         'removeValues': []}
     response = staff_api_client.post_graphql(
         query, variables, permissions=[permission_manage_products])
-    content = get_graphql_content(response)
-    attribute.refresh_from_db()
-    assert attribute.values.count() == 1
-    assert attribute.values.filter(name=attribute_value_name).exists()
+    assert_read_only_mode(response)
 
 
 @pytest.mark.parametrize(
@@ -330,17 +299,7 @@
         'addValues': [], 'removeValues': [attr_id]}
     response = staff_api_client.post_graphql(
         query, variables, permissions=[permission_manage_products])
-<<<<<<< HEAD
-    assert_read_only_mode(response)
-=======
-    content = get_graphql_content(response)
-    errors = content['data']['attributeUpdate']['errors']
-    assert errors
-    assert errors[0]['field'] == 'removeValues'
-    err_msg = (
-        'Value %s does not belong to this attribute.' % str(size_attribute))
-    assert errors[0]['message'] == err_msg
->>>>>>> 1f3434bd
+    assert_read_only_mode(response)
 
 
 def test_delete_attribute(
@@ -367,15 +326,7 @@
     variables = {'id': id}
     response = staff_api_client.post_graphql(
         query, variables, permissions=[permission_manage_products])
-<<<<<<< HEAD
-    assert_read_only_mode(response)
-=======
-    content = get_graphql_content(response)
-    data = content['data']['attributeDelete']
-    assert data['productType']['name'] == attribute.product_type.name
-    with pytest.raises(attribute._meta.model.DoesNotExist):
-        attribute.refresh_from_db()
->>>>>>> 1f3434bd
+    assert_read_only_mode(response)
 
 
 CREATE_ATTRIBUTE_VALUE_QUERY = """
@@ -427,14 +378,7 @@
         'attributeId': attribute_id}
     response = staff_api_client.post_graphql(
         query, variables, permissions=[permission_manage_products])
-<<<<<<< HEAD
-    assert_read_only_mode(response)
-=======
-    content = get_graphql_content(response)
-    data = content['data']['attributeValueCreate']
-    assert data['errors']
-    assert data['errors'][0]['field'] == 'All'
->>>>>>> 1f3434bd
+    assert_read_only_mode(response)
 
 
 UPDATE_ATTRIBUTE_VALUE_QUERY = """
@@ -482,14 +426,7 @@
     variables = {'name': pink_attribute_value.name, 'value': '#RED', 'id': id}
     response = staff_api_client.post_graphql(
         query, variables, permissions=[permission_manage_products])
-<<<<<<< HEAD
-    assert_read_only_mode(response)
-=======
-    content = get_graphql_content(response)
-    data = content['data']['attributeValueUpdate']
-    assert data['errors']
-    assert data['errors'][0]['field'] == 'All'
->>>>>>> 1f3434bd
+    assert_read_only_mode(response)
 
 
 def test_update_same_attribute_value(
