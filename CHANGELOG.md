# Changelog

All notable, unreleased changes to this project will be documented in this file. For the released changes, please visit the [Releases](https://github.com/mirumee/saleor/releases) page.

## [Unreleased]

- Cleanup code for updated function names, unused argument, etc. - #4090 by @jxltom
- Merge authorize with capture - #4098 by @korycins, @NyanKiyoshi
- Fix GATEWAYS_ENUM to always contain all implemented payment gateways - #4108 by @koradon
- Fix translation discard button - #4109 by @benekex2
- Change input style and improve Storybook stories - #4115 by @dominik-zeglen
- Separated the legacy middleware from the GQL API middleware - #4102 by @NyanKiyoshi
- Add navigation section - #4012 by @dominik-zeglen
- Order Events containing order lines or fulfillment lines now return the line object in the GraphQL API - #4114 by @NyanKiyoshi
<<<<<<< HEAD
- Add multiple select checkbox - #4133 by @benekex2
=======
- Migrate deprecated fields in Dashboard 2.0 - #4121 by @benekex2
- Implement events for customers in backend for the customers actions:
    - placing an order,
    - adding a note to an order,
    - downloading a digital good,
    - asking for password reset,
    - resetting the password.

  For staff actions over customers:
    - deleting a customer,
    - assigning a new name to a customer,
    - assigning a new email to a customer,
    - adding a note to a customer,
    - deleting a customer.

  -- #4094 by @NyanKiyoshi
- Fix draftail options and icons - #4132 by @benekex2
>>>>>>> 71636667

## 2.6.0

### API

- Add unified filtering interface in resolvers - #3952, #4078 by @korycins
- Add mutations for bulk actions - #3935, #3954, #3967, #3969, #3970 by @akjanik
- Add mutation for reordering menu items - #3958 by @NyanKiyoshi
- Optimize queries for single nodes - #3968 @NyanKiyoshi
- Refactor error handling in mutations #3891 by @maarcingebala & @akjanik
- Specify mutation permissions through Meta classes - #3980 by @NyanKiyoshi
- Unify pricing access in products and variants - #3948 by @NyanKiyoshi
- Use only_fields instead of exclude_fields in type definitions - #3940 by @michaljelonek
- Prefetch collections when getting sales of a bunch of products - #3961 by @NyanKiyoshi
- Remove unnecessary dedents from GraphQL schema so new Playground can work - #4045 by @salwator
- Restrict resolving payment by ID - #4009 @NyanKiyoshi
- Require `checkoutId` for updating checkout's shipping and billing address - #4074 by @jxltom
- Handle errors in `TokenVerify` mutation - #3981 by @fowczarek
- Unify argument names in types and resolvers - #3942 by @NyanKiyoshi

### Core

- Use Black as the default code formatting tool - #3852 by @krzysztofwolski and @NyanKiyoshi
- Dropped Python 3.5 support - #4028 by @korycins
- Rename Cart to Checkout - #3963 by @michaljelonek
- Use data classes to exchange data with payment gateways - #4028 by @korycins
- Refactor order events - #4018 by @NyanKiyoshi

### Dashboard 2.0

- Add bulk actions - #3955 by @dominik-zeglen
- Add user avatar management - #4030 by @benekex2
- Add navigation drawer support on mobile devices - #3839 by @benekex2
- Fix rendering validation errors in product form - #4024 by @benekex2
- Move dialog windows to query string rather than router paths - #3953 by @dominik-zeglen
- Update order events types - #4089 by @jxltom
- Code cleanup by replacing render props with react hooks - #4010 by @dominik-zeglen

### Other notable changes

- Add setting to enable Django Debug Toolbar - #3983 by @koradon
- Use newest GraphQL Playground - #3971 by @salwator
- Ensure adding to quantities in the checkout is respecting the limits - #4005 by @NyanKiyoshi
- Fix country area choices - #4008 by @fowczarek
- Fix price_range_as_dict function - #3999 by @zodiacfireworks
- Fix the product listing not showing in the voucher when there were products selected - #4062 by @NyanKiyoshi
- Fix crash in Dashboard 1.0 when updating an order address's phone number - #4061 by @NyanKiyoshi
- Reduce the time of tests execution by using dummy password hasher - #4083 by @korycins
- Set up explicit **hash** function - #3979 by @akjanik
- Unit tests use none as media root - #3975 by @korycins
- Update file field styles with materializecss template filter - #3998 by @zodiacfireworks
- New translations:
  - Albanian
  - Colombian Spanish
  - Lithuanian

## 2.5.0

### API

- Add query to fetch draft orders - #3809 by @michaljelonek
- Add bulk delete mutations - #3838 by @michaljelonek
- Add `languageCode` enum to API - #3819 by @michaljelonek, #3854 by @jxltom
- Duplicate address instances in checkout mutations - #3866 by @pawelzar
- Restrict access to `orders` query for unauthorized users - #3861 by @pawelzar
- Support setting address as default in address mutations - #3787 by @jxltom
- Fix phone number validation in GraphQL when country prefix not given - #3905 by @patrys
- Report pretty stack traces in DEBUG mode - #3918 by @patrys

### Core

- Drop support for Django 2.1 and Django 1.11 (previous LTS) - #3929 by @patrys
- Fulfillment of digital products - #3868 by @korycins
- Introduce avatars for staff accounts - #3878 by @pawelzar
- Refactor the account avatars path from a relative to absolute - #3938 by @NyanKiyoshi

### Dashboard 2.0

- Add translations section - #3884 by @dominik-zeglen
- Add light/dark theme - #3856 by @dominik-zeglen
- Add customer's address book view - #3826 by @dominik-zeglen
- Add "Add variant" button on the variant details page = #3914 by @dominik-zeglen
- Add back arrows in "Configure" subsections - #3917 by @dominik-zeglen
- Display avatars in staff views - #3922 by @dominik-zeglen
- Prevent user from changing his own status and permissions - #3922 by @dominik-zeglen
- Fix crashing product create view - #3837, #3910 by @dominik-zeglen
- Fix layout in staff members details page - #3857 by @dominik-zeglen
- Fix unfocusing rich text editor - #3902 by @dominik-zeglen
- Improve accessibility - #3856 by @dominik-zeglen

### Other notable changes

- Improve user and staff management in dashboard 1.0 - #3781 by @jxltom
- Fix default product tax rate in Dashboard 1.0 - #3880 by @pawelzar
- Fix logo in docs - #3928 by @michaljelonek
- Fix name of logo file - #3867 by @jxltom
- Fix variants for juices in example data - #3926 by @michaljelonek
- Fix alignment of the cart dropdown on new bootstrap version - #3937 by @NyanKiyoshi
- Refactor the account avatars path from a relative to absolute - #3938 by @NyanKiyoshi
- New translations:
  - Armenian
  - Portuguese
  - Swahili
  - Thai

## 2.4.0

### API

- Add model translations support in GraphQL API - #3789 by @michaljelonek
- Add mutations to manage addresses for authenticated customers - #3772 by @Kwaidan00, @maarcingebala
- Add mutation to apply vouchers in checkout - #3739 by @Kwaidan00
- Add thumbnail field to `OrderLine` type - #3737 by @michaljelonek
- Add a query to fetch order by token - #3740 by @michaljelonek
- Add city choices and city area type to address validator API - #3788 by @jxltom
- Fix access to unpublished objects in API - #3724 by @Kwaidan00
- Fix bug where errors are not returned when creating fulfillment with a non-existent order line - #3777 by @jxltom
- Fix `productCreate` mutation when no product type was provided - #3804 by @michaljelonek
- Enable database search in products query - #3736 by @michaljelonek
- Use authenticated user's email as default email in creating checkout - #3726 by @jxltom
- Generate voucher code if it wasn't provided in mutation - #3717 by @Kwaidan00
- Improve limitation of vouchers by country - #3707 by @michaljelonek
- Only include canceled fulfillments for staff in fulfillment API - #3778 by @jxltom
- Support setting address as when creating customer address #3782 by @jxltom
- Fix generating slug from title - #3816 by @maarcingebala
- Add `variant` field to `OrderLine` type - #3820 by @maarcingebala

### Core

- Add JSON fields to store rich-text content - #3756 by @michaljelonek
- Add function to recalculate total order weight - #3755 by @Kwaidan00, @maarcingebala
- Unify cart creation logic in API and Django views - #3761, #3790 by @maarcingebala
- Unify payment creation logic in API and Django views - #3715 by @maarcingebala
- Support partially charged and refunded payments - #3735 by @jxltom
- Support partial fulfillment of ordered items - #3754 by @jxltom
- Fix applying discounts when a sale has no end date - #3595 by @cprinos

### Dashboard 2.0

- Add "Discounts" section - #3654 by @dominik-zeglen
- Add "Pages" section; introduce Draftail WYSIWYG editor - #3751 by @dominik-zeglen
- Add "Shipping Methods" section - #3770 by @dominik-zeglen
- Add support for date and datetime components - #3708 by @dominik-zeglen
- Restyle app layout - #3811 by @dominik-zeglen

### Other notable changes

- Unify model field names related to models' public access - `publication_date` and `is_published` - #3706 by @michaljelonek
- Improve filter orders by payment status - #3749 @jxltom
- Refactor translations in emails - #3701 by @Kwaidan00
- Use exact image versions in docker-compose - #3742 by @ashishnitinpatil
- Sort order payment and history in descending order - #3747 by @jxltom
- Disable style-loader in dev mode - #3720 by @jxltom
- Add ordering to shipping method - #3806 by @michaljelonek
- Add missing type definition for dashboard 2.0 - #3776 by @jxltom
- Add header and footer for checkout success pages #3752 by @jxltom
- Add instructions for using local assets in Docker - #3723 by @michaljelonek
- Update S3 deployment documentation to include CORS configuration note - #3743 by @NyanKiyoshi
- Fix missing migrations for is_published field of product and page model - #3757 by @jxltom
- Fix problem with l10n in Braintree payment gateway template - #3691 by @Kwaidan00
- Fix bug where payment is not filtered from active ones when creating payment - #3732 by @jxltom
- Fix incorrect cart badge location - #3786 by @jxltom
- Fix storefront styles after bootstrap is updated to 4.3.1 - #3753 by @jxltom
- Fix logo size in different browser and devices with different sizes - #3722 by @jxltom
- Rename dumpdata file `db.json` to `populatedb_data.json` - #3810 by @maarcingebala
- Prefetch collections for product availability - #3813 by @michaljelonek
- Bump django-graphql-jwt - #3814 by @michaljelonek
- Fix generating slug from title - #3816 by @maarcingebala
- New translations:
  - Estonian
  - Indonesian

## 2.3.1

- Fix access to private variant fields in API - #3773 by maarcingebala
- Limit access of quantity and allocated quantity to staff in GraphQL API #3780 by @jxltom

## 2.3.0

### API

- Return user's last checkout in the `User` type - #3578 by @fowczarek
- Automatically assign checkout to the logged in user - #3587 by @fowczarek
- Expose `chargeTaxesOnShipping` field in the `Shop` type - #3603 by @fowczarek
- Expose list of enabled payment gateways - #3639 by @fowczarek
- Validate uploaded files in a unified way - #3633 by @fowczarek
- Add mutation to trigger fetching tax rates - #3622 by @fowczarek
- Use USERNAME_FIELD instead of hard-code email field when resolving user - #3577 by @jxltom
- Require variant and quantity fields in `CheckoutLineInput` type - #3592 by @jxltom
- Preserve order of nodes in `get_nodes_or_error` function - #3632 by @jxltom
- Add list mutations for `Voucher` and `Sale` models - #3669 by @michaljelonek
- Use proper type for countries in `Voucher` type - #3664 by @michaljelonek
- Require email in when creating checkout in API - #3667 by @michaljelonek
- Unify returning errors in the `tokenCreate` mutation - #3666 by @michaljelonek
- Use `Date` field in Sale/Voucher inputs - #3672 by @michaljelonek
- Refactor checkout mutations - #3610 by @fowczarek
- Refactor `clean_instance`, so it does not returns errors anymore - #3597 by @akjanik
- Handle GraphqQL syntax errors - #3576 by @jxltom

### Core

- Refactor payments architecture - #3519 by @michaljelonek
- Improve Docker and `docker-compose` configuration - #3657 by @michaljelonek
- Allow setting payment status manually for dummy gateway in Storefront 1.0 - #3648 by @jxltom
- Infer default transaction kind from operation type - #3646 by @jxltom
- Get correct payment status for order without any payments - #3605 by @jxltom
- Add default ordering by `id` for `CartLine` model - #3593 by @jxltom
- Fix "set password" email sent to customer created in the dashboard - #3688 by @Kwaidan00

### Dashboard 2.0

- ️Add taxes section - #3622 by @dominik-zeglen
- Add drag'n'drop image upload - #3611 by @dominik-zeglen
- Unify grid handling - #3520 by @dominik-zeglen
- Add component generator - #3670 by @dominik-zeglen
- Throw Typescript errors while snapshotting - #3611 by @dominik-zeglen
- Simplify mutation's error checking - #3589 by @dominik-zeglen
- Fix order cancelling - #3624 by @dominik-zeglen
- Fix logo placement - #3602 by @dominik-zeglen

### Other notable changes

- Register Celery task for updating exchange rates - #3599 by @jxltom
- Fix handling different attributes with the same slug - #3626 by @jxltom
- Add missing migrations for tax rate choices - #3629 by @jxltom
- Fix `TypeError` on calling `get_client_token` - #3660 by @michaljelonek
- Make shipping required as default when creating product types - #3655 by @jxltom
- Display payment status on customer's account page in Storefront 1.0 - #3637 by @jxltom
- Make order fields sequence in Dashboard 1.0 same as in Dashboard 2.0 - #3606 by @jxltom
- Fix returning products for homepage for the currently viewing user - #3598 by @jxltom
- Allow filtering payments by status in Dashboard 1.0 - #3608 by @jxltom
- Fix typo in the definition of order status - #3649 by @jxltom
- Add margin for order notes section - #3650 by @jxltom
- Fix logo position - #3609, #3616 by @jxltom
- Storefront visual improvements - #3696 by @piotrgrundas
- Fix product list price filter - #3697 by @Kwaidan00
- Redirect to success page after successful payment - #3693 by @Kwaidan00

## 2.2.0

### API

- Use `PermissionEnum` as input parameter type for `permissions` field - #3434 by @maarcingebala
- Add "authorize" and "charge" mutations for payments - #3426 by @jxltom
- Add alt text to product thumbnails and background images of collections and categories - #3429 by @fowczarek
- Fix passing decimal arguments = #3457 by @fowczarek
- Allow sorting products by the update date - #3470 by @jxltom
- Validate and clear the shipping method in draft order mutations - #3472 by @fowczarek
- Change tax rate field to choice field - #3478 by @fowczarek
- Allow filtering attributes by collections - #3508 by @maarcingebala
- Resolve to `None` when empty object ID was passed as mutation argument - #3497 by @maarcingebala
- Change `errors` field type from [Error] to [Error!] - #3489 by @fowczarek
- Support creating default variant for product types that don't use multiple variants - #3505 by @fowczarek
- Validate SKU when creating a default variant - #3555 by @fowczarek
- Extract enums to separate files - #3523 by @maarcingebala

### Core

- Add Stripe payment gateway - #3408 by @jxltom
- Add `first_name` and `last_name` fields to the `User` model - #3101 by @fowczarek
- Improve several payment validations - #3418 by @jxltom
- Optimize payments related database queries - #3455 by @jxltom
- Add publication date to collections - #3369 by @k-brk
- Fix hard-coded site name in order PDFs - #3526 by @NyanKiyoshi
- Update favicons to the new style - #3483 by @dominik-zeglen
- Fix migrations for default currency - #3235 by @bykof
- Remove Elasticsearch from `docker-compose.yml` - #3482 by @maarcingebala
- Resort imports in tests - #3471 by @jxltom
- Fix the no shipping orders payment crash on Stripe - #3550 by @NyanKiyoshi
- Bump backend dependencies - #3557 by @maarcingebala. This PR removes security issue CVE-2019-3498 which was present in Django 2.1.4. Saleor however wasn't vulnerable to this issue as it doesn't use the affected `django.views.defaults.page_not_found()` view.
- Generate random data using the default currency - #3512 by @stephenmoloney
- New translations:
  - Catalan
  - Serbian

### Dashboard 2.0

- Restyle product selection dialogs - #3499 by @dominik-zeglen, @maarcingebala
- Fix minor visual bugs in Dashboard 2.0 - #3433 by @dominik-zeglen
- Display warning if order draft has missing data - #3431 by @dominik-zeglen
- Add description field to collections - #3435 by @dominik-zeglen
- Add query batching - #3443 by @dominik-zeglen
- Use autocomplete fields in country selection - #3443 by @dominik-zeglen
- Add alt text to categories and collections - #3461 by @dominik-zeglen
- Use first and last name of a customer or staff member in UI - #3247 by @Bonifacy1, @dominik-zeglen
- Show error page if an object was not found - #3463 by @dominik-zeglen
- Fix simple product's inventory data saving bug - #3474 by @dominik-zeglen
- Replace `thumbnailUrl` with `thumbnail { url }` - #3484 by @dominik-zeglen
- Change "Feature on Homepage" switch behavior - #3481 by @dominik-zeglen
- Expand payment section in order view - #3502 by @dominik-zeglen
- Change TypeScript loader to speed up the build process - #3545 by @patrys

### Bugfixes

- Do not show `Pay For Order` if order is partly paid since partial payment is not supported - #3398 by @jxltom
- Fix attribute filters in the products category view - #3535 by @fowczarek
- Fix storybook dependencies conflict - #3544 by @dominik-zeglen

## 2.1.0

### API

- Change selected connection fields to lists - #3307 by @fowczarek
- Require pagination in connections - #3352 by @maarcingebala
- Replace Graphene view with a custom one - #3263 by @patrys
- Change `sortBy` parameter to use enum type - #3345 by @fowczarek
- Add `me` query to fetch data of a logged-in user - #3202, #3316 by @fowczarek
- Add `canFinalize` field to the Order type - #3356 by @fowczarek
- Extract resolvers and mutations to separate files - #3248 by @fowczarek
- Add VAT tax rates field to country - #3392 by @michaljelonek
- Allow creating orders without users - #3396 by @fowczarek

### Core

- Add Razorpay payment gatway - #3205 by @NyanKiyoshi
- Use standard tax rate as a default tax rate value - #3340 by @fowczarek
- Add description field to the Collection model - #3275 by @fowczarek
- Enforce the POST method on VAT rates fetching - #3337 by @NyanKiyoshi
- Generate thumbnails for category/collection background images - #3270 by @NyanKiyoshi
- Add warm-up support in product image creation mutation - #3276 by @NyanKiyoshi
- Fix error in the `populatedb` script when running it not from the project root - #3272 by @NyanKiyoshi
- Make Webpack rebuilds fast - #3290 by @patrys
- Skip installing Chromium to make deployment faster - #3227 by @jxltom
- Add default test runner - #3258 by @jxltom
- Add Transifex client to Pipfile - #3321 by @jxltom
- Remove additional pytest arguments in tox - #3338 by @jxltom
- Remove test warnings - #3339 by @jxltom
- Remove runtime warning when product has discount - #3310 by @jxltom
- Remove `django-graphene-jwt` warnings - #3228 by @jxltom
- Disable deprecated warnings - #3229 by @jxltom
- Add `AWS_S3_ENDPOINT_URL` setting to support DigitalOcean spaces. - #3281 by @hairychris
- Add `.gitattributes` file to hide diffs for generated files on Github - #3055 by @NyanKiyoshi
- Add database sequence reset to `populatedb` - #3406 by @michaljelonek
- Get authorized amount from succeeded auth transactions - #3417 by @jxltom
- Resort imports by `isort` - #3412 by @jxltom

### Dashboard 2.0

- Add confirmation modal when leaving view with unsaved changes - #3375 by @dominik-zeglen
- Add dialog loading and error states - #3359 by @dominik-zeglen
- Split paths and urls - #3350 by @dominik-zeglen
- Derive state from props in forms - #3360 by @dominik-zeglen
- Apply debounce to autocomplete fields - #3351 by @dominik-zeglen
- Use Apollo signatures - #3353 by @dominik-zeglen
- Add order note field in the order details view - #3346 by @dominik-zeglen
- Add app-wide progress bar - #3312 by @dominik-zeglen
- Ensure that all queries are built on top of TypedQuery - #3309 by @dominik-zeglen
- Close modal windows automatically - #3296 by @dominik-zeglen
- Move URLs to separate files - #3295 by @dominik-zeglen
- Add basic filters for products and orders list - #3237 by @Bonifacy1
- Fetch default currency from API - #3280 by @dominik-zeglen
- Add `displayName` property to components - #3238 by @Bonifacy1
- Add window titles - #3279 by @dominik-zeglen
- Add paginator component - #3265 by @dominik-zeglen
- Update Material UI to 3.6 - #3387 by @patrys
- Upgrade React, Apollo, Webpack and Babel - #3393 by @patrys
- Add pagination for required connections - #3411 by @dominik-zeglen

### Bugfixes

- Fix language codes - #3311 by @jxltom
- Fix resolving empty attributes list - #3293 by @maarcingebala
- Fix range filters not being applied - #3385 by @michaljelonek
- Remove timeout for updating image height - #3344 by @jxltom
- Return error if checkout was not found - #3289 by @maarcingebala
- Solve an auto-resize conflict between Materialize and medium-editor - #3367 by @adonig
- Fix calls to `ngettext_lazy` - #3380 by @patrys
- Filter preauthorized order from succeeded transactions - #3399 by @jxltom
- Fix incorrect country code in fixtures - #3349 by @bingimar
- Fix updating background image of a collection - #3362 by @fowczarek & @dominik-zeglen

### Docs

- Document settings related to generating thumbnails on demand - #3329 by @NyanKiyoshi
- Improve documentation for Heroku deployment - #3170 by @raybesiga
- Update documentation on Docker deployment - #3326 by @jxltom
- Document payment gateway configuration - #3376 by @NyanKiyoshi

## 2.0.0

### API

- Add mutation to delete a customer; add `isActive` field in `customerUpdate` mutation - #3177 by @maarcingebala
- Add mutations to manage authorization keys - #3082 by @maarcingebala
- Add queries for dashboard homepage - #3146 by @maarcingebala
- Allows user to unset homepage collection - #3140 by @oldPadavan
- Use enums as permission codes - #3095 by @the-bionic
- Return absolute image URLs - #3182 by @maarcingebala
- Add `backgroundImage` field to `CategoryInput` - #3153 by @oldPadavan
- Add `dateJoined` and `lastLogin` fields in `User` type - #3169 by @maarcingebala
- Separate `parent` input field from `CategoryInput` - #3150 by @akjanik
- Remove duplicated field in Order type - #3180 by @maarcingebala
- Handle empty `backgroundImage` field in API - #3159 by @maarcingebala
- Generate name-based slug in collection mutations - #3145 by @akjanik
- Remove products field from `collectionUpdate` mutation - #3141 by @oldPadavan
- Change `items` field in `Menu` type from connection to list - #3032 by @oldPadavan
- Make `Meta.description` required in `BaseMutation` - #3034 by @oldPadavan
- Apply `textwrap.dedent` to GraphQL descriptions - #3167 by @fowczarek

### Dashboard 2.0

- Add collection management - #3135 by @dominik-zeglen
- Add customer management - #3176 by @dominik-zeglen
- Add homepage view - #3155, #3178 by @Bonifacy1 and @dominik-zeglen
- Add product type management - #3052 by @dominik-zeglen
- Add site settings management - #3071 by @dominik-zeglen
- Escape node IDs in URLs - #3115 by @dominik-zeglen
- Restyle categories section - #3072 by @Bonifacy1

### Other

- Change relation between `ProductType` and `Attribute` models - #3097 by @maarcingebala
- Remove `quantity-allocated` generation in `populatedb` script - #3084 by @MartinSeibert
- Handle `Money` serialization - #3131 by @Pacu2
- Do not collect unnecessary static files - #3050 by @jxltom
- Remove host mounted volume in `docker-compose` - #3091 by @tiangolo
- Remove custom services names in `docker-compose` - #3092 by @tiangolo
- Replace COUNTRIES with countries.countries - #3079 by @neeraj1909
- Installing dev packages in docker since tests are needed - #3078 by @jxltom
- Remove comparing string in address-form-panel template - #3074 by @tomcio1205
- Move updating variant names to a Celery task - #3189 by @fowczarek

### Bugfixes

- Fix typo in `clean_input` method - #3100 by @the-bionic
- Fix typo in `ShippingMethod` model - #3099 by @the-bionic
- Remove duplicated variable declaration - #3094 by @the-bionic

### Docs

- Add createdb note to getting started for Windows - #3106 by @ajostergaard
- Update docs on pipenv - #3045 by @jxltom<|MERGE_RESOLUTION|>--- conflicted
+++ resolved
@@ -12,9 +12,6 @@
 - Separated the legacy middleware from the GQL API middleware - #4102 by @NyanKiyoshi
 - Add navigation section - #4012 by @dominik-zeglen
 - Order Events containing order lines or fulfillment lines now return the line object in the GraphQL API - #4114 by @NyanKiyoshi
-<<<<<<< HEAD
-- Add multiple select checkbox - #4133 by @benekex2
-=======
 - Migrate deprecated fields in Dashboard 2.0 - #4121 by @benekex2
 - Implement events for customers in backend for the customers actions:
     - placing an order,
@@ -32,7 +29,7 @@
 
   -- #4094 by @NyanKiyoshi
 - Fix draftail options and icons - #4132 by @benekex2
->>>>>>> 71636667
+- Add multiple select checkbox - #4133 by @benekex2
 
 ## 2.6.0
 
